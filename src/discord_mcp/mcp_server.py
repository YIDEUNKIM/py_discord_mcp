--- conflicted
+++ resolved
@@ -167,11 +167,7 @@
     - Each Tool: name, description, and input schema (for validation)
     - The summarize_text tool is used for gathering categorized messages for a given user.
     """
-<<<<<<< HEAD
-    original_tools = [
-=======
     return [
->>>>>>> aa937253
         Tool(
             name="get_server_info",
             description="Get information about a Discord server",
@@ -204,7 +200,6 @@
         ),
         Tool(
             name="list_members",
-<<<<<<< HEAD
             # Tool name: this is the identifier used to call the tool from the LLM or MCP agent.
             description="Get a list of members in a server",
             # Human-readable description shown to users/agents for tool discovery.
@@ -230,31 +225,6 @@
                 "required": ["server_id"]
                 # "server_id" is mandatory for this tool to work.
                 # "limit" is optional; defaults to 100 in the backend if not provided.
-    }
-),
-        Tool(
-    name="list_channels",
-    description="Get a list of all text channels in a Discord server (guild), including their names and channel IDs.",
-    inputSchema={
-        "type": "object",
-        "properties": {
-            "server_id": {
-                "type": "string",
-                "description": "Discord server (guild) ID"
-            }
-        },
-        "required": ["server_id"]
-    }
-),
-=======
-            description="Get a list of members in a server",
-            inputSchema={
-                "type": "object",
-                "properties": {
-                    "server_id": {"type": "string", "description": "Discord server (guild) ID"},
-                    "limit": {"type": "number", "description": "Maximum number of members to fetch", "minimum": 1, "maximum": 1000}
-                },
-                "required": ["server_id"]
             }
         ),
         Tool(
@@ -262,11 +232,15 @@
             description="Get a list of all text channels in a Discord server (guild), including their names and channel IDs.",
             inputSchema={
                 "type": "object",
-                "properties": {"server_id": {"type": "string", "description": "Discord server (guild) ID"}},
+                "properties": {
+                    "server_id": {
+                        "type": "string",
+                        "description": "Discord server (guild) ID"
+                    }
+                },
                 "required": ["server_id"]
             }
         ),
->>>>>>> aa937253
         Tool(
             name="relationship_analysis",
             description="Analyze relationships between users in a Discord channel",
@@ -278,30 +252,13 @@
                 },
                 "required": ["channel_id"]
             }
-<<<<<<< HEAD
-        )
-    ]
-    summarize_text_tool = Tool(
-        name="summarize_text",
-        description="Collect recent messages (Rules/Calendar/Chat) and return raw text",
-        # Human-readable summary. Explains that this tool gathers the most recent messages from several important channel categories
-        # (e.g., rules/notice, calendar/schedule, and general chat) and simply returns them as plain text blocks.
-        # It does NOT summarize or send DMs directly; that should be handled by an LLM or other logic.
-        inputSchema={
-            "type": "object",
-            "properties": {"user_id": {"type": "string"}},
-            "required": ["user_id"]
-        }
-    )
-    # Register this tool at the end of the tool list.
-    original_tools.append(summarize_text_tool)
-    return original_tools
-    # Return the complete list of available tools.
-=======
         ),
         Tool(
             name="summarize_text",
             description="Collect recent messages (Rules/Calendar/Chat) and return raw text",
+            # Human-readable summary. Explains that this tool gathers the most recent messages from several important channel categories
+            # (e.g., rules/notice, calendar/schedule, and general chat) and simply returns them as plain text blocks.
+            # It does NOT summarize or send DMs directly; that should be handled by an LLM or other logic.
             inputSchema={
                 "type": "object",
                 "properties": {"user_id": {"type": "string"}},
@@ -309,7 +266,6 @@
             }
         )
     ]
->>>>>>> aa937253
 
 @app.call_tool()
 @require_discord_client
@@ -342,7 +298,6 @@
         )]
 
     elif name == "role_analysis":
-<<<<<<< HEAD
         # Retrieves message and reaction activity for a given channel, for role analysis.
         
         # Fetch the Discord text channel object using its unique channel ID.
@@ -355,27 +310,15 @@
         messages = []
         
         # Iterate asynchronously over the latest messages in the channel.
-=======
-        channel = await discord_client.fetch_channel(int(arguments["channel_id"]))
-        limit = min(int(arguments.get("limit", 10)), 100)
-        fetch_users = arguments.get("fetch_reaction_users", False)
-
-        messages = []
-        
->>>>>>> aa937253
         async for message in channel.history(limit=limit):
             reaction_data = []
 
             # Process all reactions for the current message.
             for reaction in message.reactions:
-<<<<<<< HEAD
                 
                 # Try to get the emoji as a name (custom or unicode), or as an ID if not present.
                 emoji_str = str(reaction.emoji.name) if hasattr(reaction.emoji,
                                                                 'name') and reaction.emoji.name else str(
-=======
-                emoji_str = str(reaction.emoji.name) if hasattr(reaction.emoji, 'name') and reaction.emoji.name else str(
->>>>>>> aa937253
                     reaction.emoji.id) if hasattr(reaction.emoji, 'id') else str(reaction.emoji)
 
                 reaction_info = {
@@ -429,16 +372,11 @@
         )]
 
     elif name == "relationship_analysis":
-<<<<<<< HEAD
         # Analyzes message interactions (mentions, replies, reactions) to estimate user relationships.
-=======
->>>>>>> aa937253
         channel = await discord_client.fetch_channel(int(arguments["channel_id"]))
         limit = min(int(arguments.get("limit", 10)), 100)
         fetch_users = arguments.get("fetch_users", False)
 
-        fetch_users = arguments.get("fetch_users", False)
-
         messages = []
 
         async for message in channel.history(limit=limit):
@@ -449,11 +387,7 @@
                     else str(reaction.emoji.id) if hasattr(reaction.emoji, 'id') else str(reaction.emoji)
 
                 users = []
-<<<<<<< HEAD
                 if fetch_users: # Optionally fetch usernames of users who reacted
-=======
-                if fetch_users:
->>>>>>> aa937253
                     try:
                         users = [f"{user.name}#{user.discriminator}" for user in await reaction.users().flatten()]
                     except Exception as e:
@@ -471,21 +405,13 @@
                 "content": message.content,
                 "mentions": [str(u.id) for u in message.mentions],
                 "timestamp": message.created_at.isoformat(),
-<<<<<<< HEAD
                 "is_reply": bool(message.reference), # Used in relationship analysis to detect reply-based interactions
-=======
-                "is_reply": bool(message.reference),
->>>>>>> aa937253
                 "reactions": reaction_data
             })
 
         messages.sort(key=lambda m: m["timestamp"])
 
-<<<<<<< HEAD
         def format_reaction(r): # Generate a text summary of all messages with formatted reactions
-=======
-        def format_reaction(r):
->>>>>>> aa937253
             if r["users"]:
                 return f"{r['emoji']}({r['count']}): {', '.join(r['users'])}"
             else:
@@ -500,10 +426,7 @@
 
         user_ids = {msg["author_id"]: msg["author"] for msg in messages}
         interaction_counts = defaultdict(lambda: {"mentions": 0, "replies": 0, "reactions": 0})
-<<<<<<< HEAD
         # Track interaction counts (mentions, replies, reactions) between each user pair
-=======
->>>>>>> aa937253
 
         for msg in messages:
             sender = msg["author"]
@@ -525,10 +448,7 @@
                     interaction_counts[pair]["reactions"] += sum(r["count"] for r in msg["reactions"])
 
         def generate_description(pair, stats):
-<<<<<<< HEAD
             # Generate a summary of interaction types between user pairs
-=======
->>>>>>> aa937253
             total = stats["mentions"] + stats["replies"] + stats["reactions"]
             if total == 0:
                 return f"{pair[0]} <-> {pair[1]}: No significant interaction observed."
@@ -549,10 +469,7 @@
         relationship_report = "Pairwise Relationship Estimates:\n" + "\n".join(relationship_descriptions)
 
         full_output = (
-<<<<<<< HEAD
             # Construct the final analysis output including summary and relationship report
-=======
->>>>>>> aa937253
             "Relationship Analysis Report\n"
             "=============================\n\n"
             f"Total messages analyzed: {len(messages)}\n\n"
@@ -563,7 +480,6 @@
         return [TextContent(type="text", text=full_output)]
 
     elif name == "summarize_text":
-<<<<<<< HEAD
         """
         summarize_text Tool:
         - Receives: {"user_id": ...}
@@ -573,8 +489,6 @@
         - Returns the combined raw message text as a single TextContent.
         - Does not DM the user or summarize; simply returns text for LLM to summarize elsewhere.
         """
-=======
->>>>>>> aa937253
         user_id_str = arguments["user_id"]
         try:
             user_id = int(user_id_str)
@@ -582,10 +496,7 @@
             logger.warning(f"Invalid user_id format for summarize_text: {user_id_str}")
             return [TextContent(type="text", text="Invalid user_id format")]
 
-<<<<<<< HEAD
         # Find a mutual server (guild) where the bot can see this user.
-=======
->>>>>>> aa937253
         guild = next((g for g in discord_client.guilds if g.get_member(user_id)), None)
         if not guild:
             logger.warning(f"User {user_id} not found in any mutual guilds with the bot.")
@@ -601,13 +512,13 @@
             raw_parts.append("【General/Chat】\n" + "\n".join(buckets["talk"]))
 
         if not raw_parts:
-<<<<<<< HEAD
             # If there are no messages to report, return a message to that effect.
             return [TextContent(type="text", text="No new messages to summarize.")]
 
         # Combine all message categories into one string for LLM summarization.
         raw_text = "\n\n".join(raw_parts)
         return [TextContent(type="text", text=raw_text)]
+        
     elif name == "list_members":
         # Fetch the Discord Guild (server) object by its unique server ID.
         # This will raise an exception if the ID is invalid or the bot cannot access the guild.
@@ -636,27 +547,6 @@
     
         # The tool returns a single TextContent item summarizing all fetched members.
         # Output includes the display name, user ID, and their role IDs.
-=======
-            return [TextContent(type="text", text="No new messages to summarize.")]
-
-        raw_text = "\n\n".join(raw_parts)
-        return [TextContent(type="text", text=raw_text)]
-        
-    elif name == "list_members":
-        guild = await discord_client.fetch_guild(int(arguments["server_id"]))
-        limit = min(int(arguments.get("limit", 100)), 1000)
-    
-        members = []
-        async for member in guild.fetch_members(limit=limit):
-            members.append({
-                "id": str(member.id),
-                "name": member.name,
-                "nick": member.nick,
-                "joined_at": member.joined_at.isoformat() if member.joined_at else None,
-                "roles": [str(role.id) for role in member.roles[1:]]
-            })
-    
->>>>>>> aa937253
         return [TextContent(
             type="text",
             text=f"Server Members ({len(members)}):\n" + 
@@ -665,7 +555,6 @@
         
     elif name == "list_channels":
         guild = await discord_client.fetch_guild(int(arguments["server_id"]))
-<<<<<<< HEAD
 
         # Robust way: Find all accessible text channels in this guild using the global channel list.
         all_text_channels = [
@@ -677,7 +566,7 @@
         return [TextContent(
             type="text",
             text="Text Channels:\n" + "\n".join(channel_lines)
-    )]
+        )]
     
     # WARNING:
     # When printing or returning channel names, list members, summarize texts
@@ -690,21 +579,6 @@
     # Unhandled tool name; return an empty result as per MCP protocol.
     return []
 
-=======
-
-        all_text_channels = [
-            ch for ch in discord_client.get_all_channels()
-            if isinstance(ch, discord.TextChannel) and ch.guild.id == guild.id
-        ]
-        channel_lines = [f"{ch.name} (ID: {ch.id})" for ch in all_text_channels]
-        return [TextContent(
-            type="text",
-            text="Text Channels:\n" + "\n".join(channel_lines)
-        )]
-    
-    return []
-
->>>>>>> aa937253
 ##################################################
 # Discord Event: Member Update (Status Change)
 ##################################################
